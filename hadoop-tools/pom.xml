<?xml version="1.0" encoding="UTF-8"?>
<!--
  Licensed under the Apache License, Version 2.0 (the "License");
  you may not use this file except in compliance with the License.
  You may obtain a copy of the License at

    http://www.apache.org/licenses/LICENSE-2.0

  Unless required by applicable law or agreed to in writing, software
  distributed under the License is distributed on an "AS IS" BASIS,
  WITHOUT WARRANTIES OR CONDITIONS OF ANY KIND, either express or implied.
  See the License for the specific language governing permissions and
  limitations under the License. See accompanying LICENSE file.
-->
<project xmlns="http://maven.apache.org/POM/4.0.0"
  xmlns:xsi="http://www.w3.org/2001/XMLSchema-instance"
  xsi:schemaLocation="http://maven.apache.org/POM/4.0.0
                      http://maven.apache.org/xsd/maven-4.0.0.xsd">
  <modelVersion>4.0.0</modelVersion>
  <parent>
    <groupId>org.apache.hadoop</groupId>
    <artifactId>hadoop-project</artifactId>
    <version>3.1.0-SNAPSHOT</version>
    <relativePath>../hadoop-project</relativePath>
  </parent>
  <artifactId>hadoop-tools</artifactId>
  <version>3.1.0-SNAPSHOT</version>
  <description>Apache Hadoop Tools</description>
  <name>Apache Hadoop Tools</name>
  <packaging>pom</packaging>

  <modules>
    <module>hadoop-streaming</module>
    <module>hadoop-distcp</module>
    <module>hadoop-archives</module>
    <module>hadoop-archive-logs</module>
    <module>hadoop-rumen</module>
    <module>hadoop-gridmix</module>
    <module>hadoop-datajoin</module>
    <module>hadoop-tools-dist</module>
    <module>hadoop-extras</module>
    <module>hadoop-pipes</module>
    <module>hadoop-openstack</module>
    <module>hadoop-sls</module>
    <module>hadoop-resourceestimator</module>
    <module>hadoop-azure</module>
    <module>hadoop-aws</module>
    <module>hadoop-kafka</module>
    <module>hadoop-azure-datalake</module>
    <module>hadoop-aliyun</module>
<<<<<<< HEAD
    <module>hadoop-ozone</module>
=======
    <module>hadoop-fs2img</module>
>>>>>>> c7499f2d
  </modules>

  <build>
    <plugins>
      <plugin>
        <artifactId>maven-deploy-plugin</artifactId>
        <configuration>
          <skip>true</skip>
        </configuration>
      </plugin>
      <plugin>
        <groupId>org.apache.rat</groupId>
        <artifactId>apache-rat-plugin</artifactId>
        <configuration>
        </configuration>
      </plugin>
    </plugins>
  </build>

</project><|MERGE_RESOLUTION|>--- conflicted
+++ resolved
@@ -48,11 +48,8 @@
     <module>hadoop-kafka</module>
     <module>hadoop-azure-datalake</module>
     <module>hadoop-aliyun</module>
-<<<<<<< HEAD
     <module>hadoop-ozone</module>
-=======
     <module>hadoop-fs2img</module>
->>>>>>> c7499f2d
   </modules>
 
   <build>
