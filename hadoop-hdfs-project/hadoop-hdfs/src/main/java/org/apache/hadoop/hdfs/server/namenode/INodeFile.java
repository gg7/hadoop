--- conflicted
+++ resolved
@@ -78,15 +78,10 @@
    */
   static enum HeaderFormat {
     PREFERRED_BLOCK_SIZE(null, 48, 1),
-<<<<<<< HEAD
     REPLICATION(PREFERRED_BLOCK_SIZE.BITS, 11, 1),
-    STORAGE_POLICY_ID(REPLICATION.BITS, BlockStoragePolicy.ID_BIT_LENGTH, 0),
+    STORAGE_POLICY_ID(REPLICATION.BITS, BlockStoragePolicySuite.ID_BIT_LENGTH,
+        0),
     LAZY_PERSIST(STORAGE_POLICY_ID.BITS, 1, 0);
-=======
-    REPLICATION(PREFERRED_BLOCK_SIZE.BITS, 12, 1),
-    STORAGE_POLICY_ID(REPLICATION.BITS, BlockStoragePolicySuite.ID_BIT_LENGTH,
-        0);
->>>>>>> 428a7666
 
     private final LongBitFormat BITS;
 
