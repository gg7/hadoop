/**
 * Licensed to the Apache Software Foundation (ASF) under one or more
 * contributor license agreements.  See the NOTICE file distributed with this
 * work for additional information regarding copyright ownership.  The ASF
 * licenses this file to you under the Apache License, Version 2.0 (the
 * "License"); you may not use this file except in compliance with the License.
 * You may obtain a copy of the License at
 * <p>
 * http://www.apache.org/licenses/LICENSE-2.0
 * <p>
 * Unless required by applicable law or agreed to in writing, software
 * distributed under the License is distributed on an "AS IS" BASIS, WITHOUT
 * WARRANTIES OR CONDITIONS OF ANY KIND, either express or implied. See the
 * License for the specific language governing permissions and limitations under
 * the License.
 */

package org.apache.hadoop.hdfs.server.diskbalancer.command;


import static java.lang.Thread.sleep;
import static org.apache.hadoop.hdfs.tools.DiskBalancerCLI.CANCEL;
import static org.apache.hadoop.hdfs.tools.DiskBalancerCLI.EXECUTE;
import static org.apache.hadoop.hdfs.tools.DiskBalancerCLI.HELP;
import static org.apache.hadoop.hdfs.tools.DiskBalancerCLI.NODE;
import static org.apache.hadoop.hdfs.tools.DiskBalancerCLI.OUTFILE;
import static org.apache.hadoop.hdfs.tools.DiskBalancerCLI.PLAN;
import static org.apache.hadoop.hdfs.tools.DiskBalancerCLI.QUERY;
import static org.apache.hadoop.hdfs.tools.DiskBalancerCLI.REPORT;
import static org.apache.hadoop.hdfs.tools.DiskBalancerCLI.SKIPDATECHECK;
import static org.hamcrest.CoreMatchers.allOf;
import static org.hamcrest.CoreMatchers.containsString;
import static org.hamcrest.CoreMatchers.is;
import static org.junit.Assert.assertEquals;
import static org.junit.Assert.assertThat;
import static org.junit.Assert.assertTrue;

import java.io.ByteArrayOutputStream;
import java.io.File;
import java.io.FileWriter;
import java.io.PrintStream;
import java.net.URI;
import java.util.List;
import java.util.Scanner;

import org.apache.commons.lang.StringUtils;
import org.apache.hadoop.conf.Configuration;
import org.apache.hadoop.fs.FileSystem;
import org.apache.hadoop.fs.Path;
import org.apache.hadoop.hdfs.DFSConfigKeys;
import org.apache.hadoop.hdfs.HdfsConfiguration;
import org.apache.hadoop.hdfs.MiniDFSCluster;
import org.apache.hadoop.hdfs.server.common.HdfsServerConstants.StartupOption;
import org.apache.hadoop.hdfs.server.datanode.DataNode;
import org.apache.hadoop.hdfs.server.diskbalancer.DiskBalancerTestUtil;
import org.apache.hadoop.hdfs.server.diskbalancer.connectors.ClusterConnector;
import org.apache.hadoop.hdfs.server.diskbalancer.connectors.ConnectorFactory;
import org.apache.hadoop.hdfs.server.diskbalancer.datamodel.DiskBalancerCluster;
import org.apache.hadoop.hdfs.server.diskbalancer.datamodel.DiskBalancerDataNode;
import org.apache.hadoop.hdfs.tools.DiskBalancerCLI;
import org.apache.hadoop.ipc.RemoteException;
import org.apache.hadoop.test.GenericTestUtils;
import org.apache.hadoop.test.LambdaTestUtils;
import org.apache.hadoop.test.PathUtils;
import org.apache.hadoop.util.Tool;
import org.apache.hadoop.util.ToolRunner;
import org.junit.After;
import org.junit.Before;
import org.junit.Rule;
import org.junit.Test;
import org.junit.rules.ExpectedException;

import com.google.common.collect.Lists;

/**
 * Tests various CLI commands of DiskBalancer.
 */
public class TestDiskBalancerCommand {

  @Rule
  public ExpectedException thrown = ExpectedException.none();
  private MiniDFSCluster cluster;
  private URI clusterJson;
  private Configuration conf = new HdfsConfiguration();

  private final static int DEFAULT_BLOCK_SIZE = 1024;
  private final static int FILE_LEN = 200 * 1024;
  private final static long CAPCACITY = 300 * 1024;
  private final static long[] CAPACITIES = new long[] {CAPCACITY, CAPCACITY};

  @Before
  public void setUp() throws Exception {
    conf.setBoolean(DFSConfigKeys.DFS_DISK_BALANCER_ENABLED, true);
    cluster = new MiniDFSCluster.Builder(conf).numDataNodes(3)
        .storagesPerDatanode(2).build();
    cluster.waitActive();

    clusterJson = getClass().getResource(
        "/diskBalancer/data-cluster-64node-3disk.json").toURI();
  }

  @After
  public void tearDown() throws Exception {
    if (cluster != null) {
      // Just make sure we can shutdown datanodes.
      for (int i = 0; i < cluster.getDataNodes().size(); i++) {
        cluster.getDataNodes().get(i).shutdown();
      }
      cluster.shutdown();
    }
  }

  /**
   * Tests if it's allowed to submit and execute plan when Datanode is in status
   * other than REGULAR.
   */
  @Test(timeout = 60000)
  public void testSubmitPlanInNonRegularStatus() throws Exception {
    final int numDatanodes = 1;
    MiniDFSCluster miniCluster = null;
    final Configuration hdfsConf = new HdfsConfiguration();

    try {
      /* new cluster with imbalanced capacity */
      miniCluster = DiskBalancerTestUtil.newImbalancedCluster(
          hdfsConf,
          numDatanodes,
          CAPACITIES,
          DEFAULT_BLOCK_SIZE,
          FILE_LEN,
          StartupOption.ROLLBACK);

      /* get full path of plan */
      final String planFileFullName = runAndVerifyPlan(miniCluster, hdfsConf);

      try {
        /* run execute command */
        final String cmdLine = String.format(
            "hdfs diskbalancer -%s %s",
            EXECUTE,
            planFileFullName);
        runCommand(cmdLine, hdfsConf, miniCluster);
      } catch(RemoteException e) {
        assertThat(e.getClassName(), containsString("DiskBalancerException"));
        assertThat(e.toString(),
            is(allOf(
                containsString("Datanode is in special state"),
                containsString("Disk balancing not permitted."))));
      }
    } finally {
      if (miniCluster != null) {
        miniCluster.shutdown();
      }
    }
  }

  /**
   * Tests running multiple commands under on setup. This mainly covers
   * {@link org.apache.hadoop.hdfs.server.diskbalancer.command.Command#close}
   */
  @Test(timeout = 60000)
  public void testRunMultipleCommandsUnderOneSetup() throws Exception {

    final int numDatanodes = 1;
    MiniDFSCluster miniCluster = null;
    final Configuration hdfsConf = new HdfsConfiguration();

    try {
      /* new cluster with imbalanced capacity */
      miniCluster = DiskBalancerTestUtil.newImbalancedCluster(
          hdfsConf,
          numDatanodes,
          CAPACITIES,
          DEFAULT_BLOCK_SIZE,
          FILE_LEN);

      /* get full path of plan */
      final String planFileFullName = runAndVerifyPlan(miniCluster, hdfsConf);

      /* run execute command */
      final String cmdLine = String.format(
          "hdfs diskbalancer -%s %s",
          EXECUTE,
          planFileFullName);
      runCommand(cmdLine, hdfsConf, miniCluster);
    } finally {
      if (miniCluster != null) {
        miniCluster.shutdown();
      }
    }
  }



  @Test(timeout = 600000)
  public void testDiskBalancerExecuteOptionPlanValidityWithException() throws
      Exception {
    final int numDatanodes = 1;

    final Configuration hdfsConf = new HdfsConfiguration();
    hdfsConf.setBoolean(DFSConfigKeys.DFS_DISK_BALANCER_ENABLED, true);
    hdfsConf.set(DFSConfigKeys.DFS_DISK_BALANCER_PLAN_VALID_INTERVAL, "0d");

    /* new cluster with imbalanced capacity */
    final MiniDFSCluster miniCluster = DiskBalancerTestUtil.
        newImbalancedCluster(
        hdfsConf,
        numDatanodes,
        CAPACITIES,
        DEFAULT_BLOCK_SIZE,
        FILE_LEN);

    try {
      /* get full path of plan */
      final String planFileFullName = runAndVerifyPlan(miniCluster, hdfsConf);

      /* run execute command */
      final String cmdLine = String.format(
          "hdfs diskbalancer -%s %s",
          EXECUTE,
          planFileFullName);

      LambdaTestUtils.intercept(
          RemoteException.class,
          "DiskBalancerException",
          "Plan was generated more than 0d ago",
          () -> {
            runCommand(cmdLine, hdfsConf, miniCluster);
          });
    }  finally{
      if (miniCluster != null) {
        miniCluster.shutdown();
      }
    }
  }

  @Test(timeout = 600000)
  public void testDiskBalancerExecutePlanValidityWithOutUnitException()
      throws
      Exception {
    final int numDatanodes = 1;

    final Configuration hdfsConf = new HdfsConfiguration();
    hdfsConf.setBoolean(DFSConfigKeys.DFS_DISK_BALANCER_ENABLED, true);
    hdfsConf.set(DFSConfigKeys.DFS_DISK_BALANCER_PLAN_VALID_INTERVAL, "0");

    /* new cluster with imbalanced capacity */
    final MiniDFSCluster miniCluster = DiskBalancerTestUtil.
        newImbalancedCluster(
            hdfsConf,
            numDatanodes,
            CAPACITIES,
            DEFAULT_BLOCK_SIZE,
            FILE_LEN);

    try {
      /* get full path of plan */
      final String planFileFullName = runAndVerifyPlan(miniCluster, hdfsConf);

      /* run execute command */
      final String cmdLine = String.format(
          "hdfs diskbalancer -%s %s",
          EXECUTE,
          planFileFullName);

      LambdaTestUtils.intercept(
          RemoteException.class,
          "DiskBalancerException",
          "Plan was generated more than 0ms ago",
          () -> {
            runCommand(cmdLine, hdfsConf, miniCluster);
          });
    }  finally{
      if (miniCluster != null) {
        miniCluster.shutdown();
      }
    }
  }

  @Test(timeout = 600000)
  public void testDiskBalancerForceExecute() throws
      Exception {
    final int numDatanodes = 1;

    final Configuration hdfsConf = new HdfsConfiguration();
    hdfsConf.setBoolean(DFSConfigKeys.DFS_DISK_BALANCER_ENABLED, true);
    hdfsConf.set(DFSConfigKeys.DFS_DISK_BALANCER_PLAN_VALID_INTERVAL, "0d");

    /* new cluster with imbalanced capacity */
    final MiniDFSCluster miniCluster = DiskBalancerTestUtil.
        newImbalancedCluster(
            hdfsConf,
            numDatanodes,
            CAPACITIES,
            DEFAULT_BLOCK_SIZE,
            FILE_LEN);

    try {
      /* get full path of plan */
      final String planFileFullName = runAndVerifyPlan(miniCluster, hdfsConf);

      /* run execute command */
      final String cmdLine = String.format(
          "hdfs diskbalancer -%s %s -%s",
          EXECUTE,
          planFileFullName,
          SKIPDATECHECK);

      // Disk Balancer should execute the plan, as skipDateCheck Option is
      // specified
      runCommand(cmdLine, hdfsConf, miniCluster);
    }  finally{
      if (miniCluster != null) {
        miniCluster.shutdown();
      }
    }
  }


  @Test(timeout = 600000)
  public void testDiskBalancerExecuteOptionPlanValidity() throws Exception {
    final int numDatanodes = 1;

    final Configuration hdfsConf = new HdfsConfiguration();
    hdfsConf.setBoolean(DFSConfigKeys.DFS_DISK_BALANCER_ENABLED, true);
    hdfsConf.set(DFSConfigKeys.DFS_DISK_BALANCER_PLAN_VALID_INTERVAL, "600s");

    /* new cluster with imbalanced capacity */
    final MiniDFSCluster miniCluster = DiskBalancerTestUtil.
        newImbalancedCluster(
            hdfsConf,
            numDatanodes,
            CAPACITIES,
            DEFAULT_BLOCK_SIZE,
            FILE_LEN);

    try {
      /* get full path of plan */
      final String planFileFullName = runAndVerifyPlan(miniCluster, hdfsConf);

      /* run execute command */
      final String cmdLine = String.format(
          "hdfs diskbalancer -%s %s",
          EXECUTE,
          planFileFullName);

      // Plan is valid for 600 seconds, sleeping for 10seconds, so now
      // diskbalancer should execute the plan
      sleep(10000);
      runCommand(cmdLine, hdfsConf, miniCluster);
    }  finally{
      if (miniCluster != null) {
        miniCluster.shutdown();
      }
    }
  }

  private String runAndVerifyPlan(
      final MiniDFSCluster miniCluster,
      final Configuration hdfsConf) throws Exception {
    String cmdLine = "";
    List<String> outputs = null;
    final DataNode dn = miniCluster.getDataNodes().get(0);

    /* run plan command */
    cmdLine = String.format(
        "hdfs diskbalancer -%s %s",
        PLAN,
        dn.getDatanodeUuid());
    outputs = runCommand(cmdLine, hdfsConf, miniCluster);

    /* get path of plan file*/
    final String planFileName = dn.getDatanodeUuid();

    /* verify plan command */
    assertEquals(
        "There must be two lines: the 1st is writing plan to...,"
            + " the 2nd is actual full path of plan file.",
        2, outputs.size());
    assertThat(outputs.get(1), containsString(planFileName));

    /* get full path of plan file*/
    final String planFileFullName = outputs.get(1);
    return planFileFullName;
  }

  /* test basic report */
  @Test(timeout = 60000)
  public void testReportSimple() throws Exception {
    final String cmdLine = "hdfs diskbalancer -report";
    final List<String> outputs = runCommand(cmdLine);

    assertThat(
        outputs.get(0),
        containsString("Processing report command"));
    assertThat(
        outputs.get(1),
        is(allOf(containsString("No top limit specified"),
            containsString("using default top value"), containsString("100"))));
    assertThat(
        outputs.get(2),
        is(allOf(
            containsString("Reporting top"),
            containsString("64"),
            containsString(
                "DataNode(s) benefiting from running DiskBalancer"))));
    assertThat(
        outputs.get(32),
        is(allOf(containsString("30/64 null[null:0]"),
            containsString("a87654a9-54c7-4693-8dd9-c9c7021dc340"),
            containsString("9 volumes with node data density 1.97"))));

  }

  /* test basic report with negative top limit */
  @Test(timeout = 60000)
  public void testReportWithNegativeTopLimit()
      throws Exception {
    final String cmdLine = "hdfs diskbalancer -report -top -32";
    thrown.expect(java.lang.IllegalArgumentException.class);
    thrown.expectMessage("Top limit input should be a positive numeric value");
    runCommand(cmdLine);
  }
  /* test less than 64 DataNode(s) as total, e.g., -report -top 32 */
  @Test(timeout = 60000)
  public void testReportLessThanTotal() throws Exception {
    final String cmdLine = "hdfs diskbalancer -report -top 32";
    final List<String> outputs = runCommand(cmdLine);

    assertThat(
        outputs.get(0),
        containsString("Processing report command"));
    assertThat(
        outputs.get(1),
        is(allOf(
            containsString("Reporting top"),
            containsString("32"),
            containsString(
                "DataNode(s) benefiting from running DiskBalancer"))));
    assertThat(
        outputs.get(31),
        is(allOf(containsString("30/32 null[null:0]"),
            containsString("a87654a9-54c7-4693-8dd9-c9c7021dc340"),
            containsString("9 volumes with node data density 1.97"))));
  }

  /**
   * This test simulates DiskBalancerCLI Report command run from a shell
   * with a generic option 'fs'.
   * @throws Exception
   */
  @Test(timeout = 60000)
  public void testReportWithGenericOptionFS() throws Exception {
    final String topReportArg = "5";
    final String reportArgs = String.format("-%s file:%s -%s -%s %s",
        "fs", clusterJson.getPath(),
        REPORT, "top", topReportArg);
    final String cmdLine = String.format("%s", reportArgs);
    final List<String> outputs = runCommand(cmdLine);

    assertThat(outputs.get(0), containsString("Processing report command"));
    assertThat(outputs.get(1),
        is(allOf(containsString("Reporting top"), containsString(topReportArg),
            containsString(
                "DataNode(s) benefiting from running DiskBalancer"))));
  }

  /* test more than 64 DataNode(s) as total, e.g., -report -top 128 */
  @Test(timeout = 60000)
  public void testReportMoreThanTotal() throws Exception {
    final String cmdLine = "hdfs diskbalancer -report -top 128";
    final List<String> outputs = runCommand(cmdLine);

    assertThat(
        outputs.get(0),
        containsString("Processing report command"));
    assertThat(
        outputs.get(1),
        is(allOf(
            containsString("Reporting top"),
            containsString("64"),
            containsString(
                "DataNode(s) benefiting from running DiskBalancer"))));
    assertThat(
        outputs.get(31),
        is(allOf(containsString("30/64 null[null:0]"),
            containsString("a87654a9-54c7-4693-8dd9-c9c7021dc340"),
            containsString("9 volumes with node data density 1.97"))));

  }

  /* test invalid top limit, e.g., -report -top xx */
  @Test(timeout = 60000)
  public void testReportInvalidTopLimit() throws Exception {
    final String cmdLine = "hdfs diskbalancer -report -top xx";
    final List<String> outputs = runCommand(cmdLine);

    assertThat(
        outputs.get(0),
        containsString("Processing report command"));
    assertThat(
        outputs.get(1),
        is(allOf(containsString("Top limit input is not numeric"),
            containsString("using default top value"), containsString("100"))));
    assertThat(
        outputs.get(2),
        is(allOf(
            containsString("Reporting top"),
            containsString("64"),
            containsString(
                "DataNode(s) benefiting from running DiskBalancer"))));
    assertThat(
        outputs.get(32),
        is(allOf(containsString("30/64 null[null:0]"),
            containsString("a87654a9-54c7-4693-8dd9-c9c7021dc340"),
            containsString("9 volumes with node data density 1.97"))));
  }

  @Test(timeout = 60000)
  public void testReportNode() throws Exception {
    final String cmdLine =
        "hdfs diskbalancer -report -node " +
            "a87654a9-54c7-4693-8dd9-c9c7021dc340";
    final List<String> outputs = runCommand(cmdLine);

    assertThat(
        outputs.get(0),
        containsString("Processing report command"));
    assertThat(
        outputs.get(1),
        is(allOf(containsString("Reporting volume information for DataNode"),
            containsString("a87654a9-54c7-4693-8dd9-c9c7021dc340"))));
    assertThat(
        outputs.get(2),
        is(allOf(containsString("null[null:0]"),
            containsString("a87654a9-54c7-4693-8dd9-c9c7021dc340"),
            containsString("9 volumes with node data density 1.97"))));
    assertThat(
        outputs.get(3),
        is(allOf(containsString("DISK"),
            containsString("/tmp/disk/KmHefYNURo"),
            containsString("0.20 used: 39160240782/200000000000"),
            containsString("0.80 free: 160839759218/200000000000"))));
    assertThat(
        outputs.get(4),
        is(allOf(containsString("DISK"),
            containsString("/tmp/disk/Mxfcfmb24Y"),
            containsString("0.92 used: 733099315216/800000000000"),
            containsString("0.08 free: 66900684784/800000000000"))));
    assertThat(
        outputs.get(5),
        is(allOf(containsString("DISK"),
            containsString("/tmp/disk/xx3j3ph3zd"),
            containsString("0.72 used: 289544224916/400000000000"),
            containsString("0.28 free: 110455775084/400000000000"))));
    assertThat(
        outputs.get(6),
        is(allOf(containsString("RAM_DISK"),
            containsString("/tmp/disk/BoBlQFxhfw"),
            containsString("0.60 used: 477590453390/800000000000"),
            containsString("0.40 free: 322409546610/800000000000"))));
    assertThat(
        outputs.get(7),
        is(allOf(containsString("RAM_DISK"),
            containsString("/tmp/disk/DtmAygEU6f"),
            containsString("0.34 used: 134602910470/400000000000"),
            containsString("0.66 free: 265397089530/400000000000"))));
    assertThat(
        outputs.get(8),
        is(allOf(containsString("RAM_DISK"),
            containsString("/tmp/disk/MXRyYsCz3U"),
            containsString("0.55 used: 438102096853/800000000000"),
            containsString("0.45 free: 361897903147/800000000000"))));
    assertThat(
        outputs.get(9),
        is(allOf(containsString("SSD"),
            containsString("/tmp/disk/BGe09Y77dI"),
            containsString("0.89 used: 890446265501/1000000000000"),
            containsString("0.11 free: 109553734499/1000000000000"))));
    assertThat(
        outputs.get(10),
        is(allOf(containsString("SSD"),
            containsString("/tmp/disk/JX3H8iHggM"),
            containsString("0.31 used: 2782614512957/9000000000000"),
            containsString("0.69 free: 6217385487043/9000000000000"))));
    assertThat(
        outputs.get(11),
        is(allOf(containsString("SSD"),
            containsString("/tmp/disk/uLOYmVZfWV"),
            containsString("0.75 used: 1509592146007/2000000000000"),
            containsString("0.25 free: 490407853993/2000000000000"))));
  }

  @Test(timeout = 60000)
  public void testReportNodeWithoutJson() throws Exception {
    String dataNodeUuid = cluster.getDataNodes().get(0).getDatanodeUuid();
    final String planArg = String.format("-%s -%s %s",
        REPORT, NODE, dataNodeUuid);
    final String cmdLine = String
        .format(
            "hdfs diskbalancer %s", planArg);
    List<String> outputs = runCommand(cmdLine, cluster);

    assertThat(
        outputs.get(0),
        containsString("Processing report command"));
    assertThat(
        outputs.get(1),
        is(allOf(containsString("Reporting volume information for DataNode"),
            containsString(dataNodeUuid))));
    assertThat(
        outputs.get(2),
        is(allOf(containsString(dataNodeUuid),
            containsString("2 volumes with node data density 0.00"))));
    assertThat(
        outputs.get(3),
        is(allOf(containsString("DISK"),
<<<<<<< HEAD
            containsString(cluster.getInstanceStorageDir(0, 0).getName()),
=======
            containsString(cluster.getInstanceStorageDir(0, 0)
                .getAbsolutePath()),
>>>>>>> da777a54
            containsString("0.00"),
            containsString("1.00"))));


    assertThat(
        outputs.get(4),
        is(allOf(containsString("DISK"),
<<<<<<< HEAD
            containsString(cluster.getInstanceStorageDir(0, 1).getName()),
=======
            containsString(cluster.getInstanceStorageDir(0, 1)
                .getAbsolutePath()),
>>>>>>> da777a54
            containsString("0.00"),
            containsString("1.00"))));
  }

  @Test(timeout = 60000)
  public void testReadClusterFromJson() throws Exception {
    ClusterConnector jsonConnector = ConnectorFactory.getCluster(clusterJson,
        conf);
    DiskBalancerCluster diskBalancerCluster = new DiskBalancerCluster(
        jsonConnector);
    diskBalancerCluster.readClusterInfo();
    assertEquals(64, diskBalancerCluster.getNodes().size());
  }

  /* test -plan  DataNodeID */
  @Test(timeout = 60000)
  public void testPlanNode() throws Exception {
    final String planArg = String.format("-%s %s", PLAN,
        cluster.getDataNodes().get(0).getDatanodeUuid());

    final String cmdLine = String
        .format(
            "hdfs diskbalancer %s", planArg);
    runCommand(cmdLine, cluster);
  }

  /* test -plan  DataNodeID */
  @Test(timeout = 60000)
  public void testPlanJsonNode() throws Exception {
    final String planArg = String.format("-%s %s", PLAN,
        "a87654a9-54c7-4693-8dd9-c9c7021dc340");
    final Path testPath = new Path(
        PathUtils.getTestPath(getClass()),
        GenericTestUtils.getMethodName());
    final String cmdLine = String
        .format(
            "hdfs diskbalancer -out %s %s", testPath, planArg);
    runCommand(cmdLine);
  }

  /* Test that illegal arguments are handled correctly*/
  @Test(timeout = 60000)
  public void testIllegalArgument() throws Exception {
    final String planArg = String.format("-%s %s", PLAN,
        "a87654a9-54c7-4693-8dd9-c9c7021dc340");

    final String cmdLine = String
        .format(
            "hdfs diskbalancer %s -report", planArg);
    // -plan and -report cannot be used together.
    // tests the validate command line arguments function.
    thrown.expect(java.lang.IllegalArgumentException.class);
    runCommand(cmdLine);
  }

  @Test(timeout = 60000)
  public void testCancelCommand() throws Exception {
    final String cancelArg = String.format("-%s %s", CANCEL, "nosuchplan");
    final String nodeArg = String.format("-%s %s", NODE,
        cluster.getDataNodes().get(0).getDatanodeUuid());

    // Port:Host format is expected. So cancel command will throw.
    thrown.expect(java.lang.IllegalArgumentException.class);
    final String cmdLine = String
        .format(
            "hdfs diskbalancer  %s %s", cancelArg, nodeArg);
    runCommand(cmdLine);
  }

  /*
   Makes an invalid query attempt to non-existent Datanode.
   */
  @Test(timeout = 60000)
  public void testQueryCommand() throws Exception {
    final String queryArg = String.format("-%s %s", QUERY,
        cluster.getDataNodes().get(0).getDatanodeUuid());
    thrown.expect(java.net.UnknownHostException.class);
    final String cmdLine = String
        .format(
            "hdfs diskbalancer %s", queryArg);
    runCommand(cmdLine);
  }

  @Test(timeout = 60000)
  public void testHelpCommand() throws Exception {
    final String helpArg = String.format("-%s", HELP);
    final String cmdLine = String
        .format(
            "hdfs diskbalancer %s", helpArg);
    runCommand(cmdLine);
  }

  @Test
  public void testPrintFullPathOfPlan()
      throws Exception {
    final Path parent = new Path(
        PathUtils.getTestPath(getClass()),
        GenericTestUtils.getMethodName());

    MiniDFSCluster miniCluster = null;
    try {
      Configuration hdfsConf = new HdfsConfiguration();
      List<String> outputs = null;

      /* new cluster with imbalanced capacity */
      miniCluster = DiskBalancerTestUtil.newImbalancedCluster(
          hdfsConf,
          1,
          CAPACITIES,
          DEFAULT_BLOCK_SIZE,
          FILE_LEN);

      /* run plan command */
      final String cmdLine = String.format(
          "hdfs diskbalancer -%s %s -%s %s",
          PLAN,
          miniCluster.getDataNodes().get(0).getDatanodeUuid(),
          OUTFILE,
          parent);
      outputs = runCommand(cmdLine, hdfsConf, miniCluster);

      /* get full path */
      final String planFileFullName = new Path(
          parent,
          miniCluster.getDataNodes().get(0).getDatanodeUuid()).toString();

      /* verify the path of plan */
      assertEquals(
          "There must be two lines: the 1st is writing plan to,"
              + " the 2nd is actual full path of plan file.",
          2, outputs.size());
      assertThat(outputs.get(0), containsString("Writing plan to"));
      assertThat(outputs.get(1), containsString(planFileFullName));
    } finally {
      if (miniCluster != null) {
        miniCluster.shutdown();
      }
    }
  }

  private List<String> runCommandInternal(
      final String cmdLine,
      final Configuration clusterConf) throws Exception {
    String[] cmds = StringUtils.split(cmdLine, ' ');
    ByteArrayOutputStream bufOut = new ByteArrayOutputStream();
    PrintStream out = new PrintStream(bufOut);

    Tool diskBalancerTool = new DiskBalancerCLI(clusterConf, out);
    ToolRunner.run(clusterConf, diskBalancerTool, cmds);

    Scanner scanner = new Scanner(bufOut.toString());
    List<String> outputs = Lists.newArrayList();
    while (scanner.hasNextLine()) {
      outputs.add(scanner.nextLine());
    }
    return outputs;
  }

  private List<String> runCommandInternal(final String cmdLine)
      throws Exception {
    return runCommandInternal(cmdLine, conf);
  }

  private List<String> runCommand(final String cmdLine) throws Exception {
    FileSystem.setDefaultUri(conf, clusterJson);
    return runCommandInternal(cmdLine);
  }

  private List<String> runCommand(final String cmdLine,
                                  MiniDFSCluster miniCluster) throws Exception {
    FileSystem.setDefaultUri(conf, miniCluster.getURI());
    return runCommandInternal(cmdLine);
  }

  private List<String> runCommand(
      final String cmdLine,
      Configuration clusterConf,
      MiniDFSCluster miniCluster) throws Exception {
    FileSystem.setDefaultUri(clusterConf, miniCluster.getURI());
    return runCommandInternal(cmdLine, clusterConf);
  }

  /**
   * Making sure that we can query the node without having done a submit.
   * @throws Exception
   */
  @Test
  public void testDiskBalancerQueryWithoutSubmit() throws Exception {
    Configuration conf = new HdfsConfiguration();
    conf.setBoolean(DFSConfigKeys.DFS_DISK_BALANCER_ENABLED, true);
    final int numDatanodes = 2;
    MiniDFSCluster miniDFSCluster = new MiniDFSCluster.Builder(conf)
        .numDataNodes(numDatanodes).build();
    try {
      miniDFSCluster.waitActive();
      DataNode dataNode = miniDFSCluster.getDataNodes().get(0);
      final String queryArg = String.format("-query localhost:%d", dataNode
          .getIpcPort());
      final String cmdLine = String.format("hdfs diskbalancer %s",
          queryArg);
      runCommand(cmdLine);
    } finally {
      miniDFSCluster.shutdown();
    }
  }

  @Test(timeout = 60000)
  public void testGetNodeList() throws Exception {
    ClusterConnector jsonConnector =
        ConnectorFactory.getCluster(clusterJson, conf);
    DiskBalancerCluster diskBalancerCluster =
        new DiskBalancerCluster(jsonConnector);
    diskBalancerCluster.readClusterInfo();

    int nodeNum = 5;
    StringBuilder listArg = new StringBuilder();
    for (int i = 0; i < nodeNum; i++) {
      listArg.append(diskBalancerCluster.getNodes().get(i).getDataNodeUUID())
          .append(",");
    }

    ReportCommand command = new ReportCommand(conf, null);
    command.setCluster(diskBalancerCluster);
    List<DiskBalancerDataNode> nodeList = command.getNodes(listArg.toString());
    assertEquals(nodeNum, nodeList.size());
  }

  @Test(timeout = 60000)
  public void testReportCommandWithMultipleNodes() throws Exception {
    String dataNodeUuid1 = cluster.getDataNodes().get(0).getDatanodeUuid();
    String dataNodeUuid2 = cluster.getDataNodes().get(1).getDatanodeUuid();
    final String planArg = String.format("-%s -%s %s,%s",
        REPORT, NODE, dataNodeUuid1, dataNodeUuid2);
    final String cmdLine = String.format("hdfs diskbalancer %s", planArg);
    List<String> outputs = runCommand(cmdLine, cluster);
    verifyOutputsOfReportCommand(outputs, dataNodeUuid1, dataNodeUuid2, true);
  }

  private void verifyOutputsOfReportCommand(List<String> outputs,
      String dataNodeUuid1, String dataNodeUuid2, boolean inputNodesStr) {
    assertThat(outputs.get(0), containsString("Processing report command"));
    if (inputNodesStr) {
      assertThat(outputs.get(1),
          is(allOf(containsString("Reporting volume information for DataNode"),
              containsString(dataNodeUuid1), containsString(dataNodeUuid2))));
    }

    // Since the order of input nodes will be disrupted when parse
    // the node string, we should compare UUID with both output lines.
    assertTrue(outputs.get(2).contains(dataNodeUuid1)
        || outputs.get(6).contains(dataNodeUuid1));
    assertTrue(outputs.get(2).contains(dataNodeUuid2)
        || outputs.get(6).contains(dataNodeUuid2));
  }

  @Test(timeout = 60000)
  public void testReportCommandWithInvalidNode() throws Exception {
    String dataNodeUuid1 = cluster.getDataNodes().get(0).getDatanodeUuid();
    String invalidNode = "invalidNode";
    final String planArg = String.format("-%s -%s %s,%s",
        REPORT, NODE, dataNodeUuid1, invalidNode);
    final String cmdLine = String.format("hdfs diskbalancer %s", planArg);
    List<String> outputs = runCommand(cmdLine, cluster);

    assertThat(
        outputs.get(0),
        containsString("Processing report command"));
    assertThat(
        outputs.get(1),
        is(allOf(containsString("Reporting volume information for DataNode"),
            containsString(dataNodeUuid1), containsString(invalidNode))));

    String invalidNodeInfo =
        String.format("The node(s) '%s' not found. "
            + "Please make sure that '%s' exists in the cluster."
            , invalidNode, invalidNode);
    assertTrue(outputs.get(2).contains(invalidNodeInfo));
  }

  @Test(timeout = 60000)
  public void testReportCommandWithNullNodes() throws Exception {
    // don't input nodes
    final String planArg = String.format("-%s -%s ,", REPORT, NODE);
    final String cmdLine = String.format("hdfs diskbalancer %s", planArg);
    List<String> outputs = runCommand(cmdLine, cluster);

    String invalidNodeInfo = "The number of input nodes is 0. "
        + "Please input the valid nodes.";
    assertTrue(outputs.get(2).contains(invalidNodeInfo));
  }

  @Test(timeout = 60000)
  public void testReportCommandWithReadingHostFile() throws Exception {
    final String testDir = GenericTestUtils.getTestDir().getAbsolutePath();
    File includeFile = new File(testDir, "diskbalancer.include");
    String filePath = testDir + "/diskbalancer.include";

    String dataNodeUuid1 = cluster.getDataNodes().get(0).getDatanodeUuid();
    String dataNodeUuid2 = cluster.getDataNodes().get(1).getDatanodeUuid();

    FileWriter fw = new FileWriter(filePath);
    fw.write("#This-is-comment\n");
    fw.write(dataNodeUuid1 + "\n");
    fw.write(dataNodeUuid2 + "\n");
    fw.close();

    final String planArg = String.format("-%s -%s file://%s",
        REPORT, NODE, filePath);
    final String cmdLine = String.format("hdfs diskbalancer %s", planArg);
    List<String> outputs = runCommand(cmdLine, cluster);

    verifyOutputsOfReportCommand(outputs, dataNodeUuid1, dataNodeUuid2, false);
    includeFile.delete();
  }

  @Test(timeout = 60000)
  public void testReportCommandWithInvalidHostFilePath() throws Exception {
    final String testDir = GenericTestUtils.getTestDir().getAbsolutePath();
    String invalidFilePath = testDir + "/diskbalancer-invalid.include";

    final String planArg = String.format("-%s -%s file://%s",
        REPORT, NODE, invalidFilePath);
    final String cmdLine = String.format("hdfs diskbalancer %s", planArg);
    List<String> outputs = runCommand(cmdLine, cluster);

    String invalidNodeInfo = String.format(
        "The input host file path 'file://%s' is not a valid path.", invalidFilePath);
    assertTrue(outputs.get(2).contains(invalidNodeInfo));
  }
}<|MERGE_RESOLUTION|>--- conflicted
+++ resolved
@@ -615,25 +615,15 @@
     assertThat(
         outputs.get(3),
         is(allOf(containsString("DISK"),
-<<<<<<< HEAD
-            containsString(cluster.getInstanceStorageDir(0, 0).getName()),
-=======
             containsString(cluster.getInstanceStorageDir(0, 0)
                 .getAbsolutePath()),
->>>>>>> da777a54
             containsString("0.00"),
             containsString("1.00"))));
-
-
     assertThat(
         outputs.get(4),
         is(allOf(containsString("DISK"),
-<<<<<<< HEAD
-            containsString(cluster.getInstanceStorageDir(0, 1).getName()),
-=======
             containsString(cluster.getInstanceStorageDir(0, 1)
                 .getAbsolutePath()),
->>>>>>> da777a54
             containsString("0.00"),
             containsString("1.00"))));
   }
