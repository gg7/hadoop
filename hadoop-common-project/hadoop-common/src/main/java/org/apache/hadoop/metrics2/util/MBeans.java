/**
 * Licensed to the Apache Software Foundation (ASF) under one
 * or more contributor license agreements.  See the NOTICE file
 * distributed with this work for additional information
 * regarding copyright ownership.  The ASF licenses this file
 * to you under the Apache License, Version 2.0 (the
 * "License"); you may not use this file except in compliance
 * with the License.  You may obtain a copy of the License at
 *
 *     http://www.apache.org/licenses/LICENSE-2.0
 *
 * Unless required by applicable law or agreed to in writing, software
 * distributed under the License is distributed on an "AS IS" BASIS,
 * WITHOUT WARRANTIES OR CONDITIONS OF ANY KIND, either express or implied.
 * See the License for the specific language governing permissions and
 * limitations under the License.
 */
package org.apache.hadoop.metrics2.util;

import java.lang.management.ManagementFactory;
import java.util.HashMap;
import java.util.Map;
import java.util.regex.Matcher;
import java.util.regex.Pattern;
import java.util.stream.Collectors;

import javax.management.InstanceAlreadyExistsException;
import javax.management.MBeanServer;
import javax.management.ObjectName;

import com.google.common.annotations.VisibleForTesting;
import org.apache.hadoop.classification.InterfaceAudience;
import org.apache.hadoop.classification.InterfaceStability;
import org.apache.hadoop.metrics2.lib.DefaultMetricsSystem;

import com.google.common.base.Preconditions;
import org.slf4j.Logger;
import org.slf4j.LoggerFactory;

/**
 * This util class provides a method to register an MBean using
 * our standard naming convention as described in the doc
 *  for {link {@link #register(String, String, Object)}.
 */
@InterfaceAudience.Public
@InterfaceStability.Stable
public final class MBeans {
  private static final Logger LOG = LoggerFactory.getLogger(MBeans.class);
  private static final String DOMAIN_PREFIX = "Hadoop:";
  private static final String SERVICE_PREFIX = "service=";
  private static final String NAME_PREFIX = "name=";

  private static final Pattern MBEAN_NAME_PATTERN = Pattern.compile(
      "^" + DOMAIN_PREFIX + SERVICE_PREFIX + "([^,]+)," +
      NAME_PREFIX + "(.+)$");

  private MBeans() {
  }

  /**
   * Register the MBean using our standard MBeanName format
   * "hadoop:service=<serviceName>,name=<nameName>"
   * Where the <serviceName> and <nameName> are the supplied parameters.
   *
   * @param serviceName
   * @param nameName
   * @param theMbean - the MBean to register
   * @return the named used to register the MBean
   */
  static public ObjectName register(String serviceName, String nameName,
                                    Object theMbean) {
    return register(serviceName, nameName, new HashMap<String, String>(),
        theMbean);
  }

  /**
   * Register the MBean using our standard MBeanName format
   * "hadoop:service=<serviceName>,name=<nameName>"
   * Where the <serviceName> and <nameName> are the supplied parameters.
   *
   * @param serviceName
   * @param nameName
   * @param properties - Key value pairs to define additional JMX ObjectName
   *                     properties.
   * @param theMbean    - the MBean to register
   * @return the named used to register the MBean
   */
  static public ObjectName register(String serviceName, String nameName,
                                    Map<String, String> properties,
                                    Object theMbean) {
    final MBeanServer mbs = ManagementFactory.getPlatformMBeanServer();
<<<<<<< HEAD
=======
    Preconditions.checkNotNull(properties,
        "JMX bean properties should not be null for "
            + "bean registration.");
>>>>>>> c78cb18c
    ObjectName name = getMBeanName(serviceName, nameName, properties);
    if (name != null) {
      try {
        mbs.registerMBean(theMbean, name);
        LOG.debug("Registered " + name);
        return name;
      } catch (InstanceAlreadyExistsException iaee) {
        if (LOG.isTraceEnabled()) {
          LOG.trace("Failed to register MBean \"" + name + "\"", iaee);
        } else {
          LOG.warn("Failed to register MBean \"" + name
              + "\": Instance already exists.");
        }
      } catch (Exception e) {
        LOG.warn("Failed to register MBean \"" + name + "\"", e);
      }
    }
    return null;
  }

  public static String getMbeanNameService(final ObjectName objectName) {
    Matcher matcher = MBEAN_NAME_PATTERN.matcher(objectName.toString());
    if (matcher.matches()) {
      return matcher.group(1);
    } else {
      throw new IllegalArgumentException(
          objectName + " is not a valid Hadoop mbean");
    }
  }

  public static String getMbeanNameName(final ObjectName objectName) {
    Matcher matcher = MBEAN_NAME_PATTERN.matcher(objectName.toString());
    if (matcher.matches()) {
      return matcher.group(2);
    } else {
      throw new IllegalArgumentException(
          objectName + " is not a valid Hadoop mbean");
    }
  }

  static public void unregister(ObjectName mbeanName) {
    LOG.debug("Unregistering "+ mbeanName);
    final MBeanServer mbs = ManagementFactory.getPlatformMBeanServer();
    if (mbeanName == null) {
      LOG.debug("Stacktrace: ", new Throwable());
      return;
    }
    try {
      mbs.unregisterMBean(mbeanName);
    } catch (Exception e) {
      LOG.warn("Error unregistering "+ mbeanName, e);
    }
    DefaultMetricsSystem.removeMBeanName(mbeanName);
  }

  @VisibleForTesting
  static ObjectName getMBeanName(String serviceName, String nameName,
      Map<String, String> additionalParameters) {

    String additionalKeys = additionalParameters.entrySet()
        .stream()
        .map(entry -> entry.getKey() + "=" + entry.getValue())
        .collect(Collectors.joining(","));

    String nameStr = DOMAIN_PREFIX + SERVICE_PREFIX + serviceName + "," +
        NAME_PREFIX + nameName +
        (additionalKeys.isEmpty() ? "" : "," + additionalKeys);
    try {
      return DefaultMetricsSystem.newMBeanName(nameStr);
    } catch (Exception e) {
      LOG.warn("Error creating MBean object name: "+ nameStr, e);
      return null;
    }
  }
}<|MERGE_RESOLUTION|>--- conflicted
+++ resolved
@@ -89,12 +89,9 @@
                                     Map<String, String> properties,
                                     Object theMbean) {
     final MBeanServer mbs = ManagementFactory.getPlatformMBeanServer();
-<<<<<<< HEAD
-=======
     Preconditions.checkNotNull(properties,
         "JMX bean properties should not be null for "
             + "bean registration.");
->>>>>>> c78cb18c
     ObjectName name = getMBeanName(serviceName, nameName, properties);
     if (name != null) {
       try {
